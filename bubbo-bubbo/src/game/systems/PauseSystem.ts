--- conflicted
+++ resolved
@@ -36,15 +36,8 @@
      */
     public update() {
         // Only need to check if the game is not paused as the tweens cannot progress if paused
-<<<<<<< HEAD
-        if (!this.isPaused)
-        {
-            this._tweenList.forEach((tween) =>
-            {
-=======
-        if (this.isPaused) {
+        if (!this.isPaused) {
             this._tweenList.forEach((tween) => {
->>>>>>> 54847247
                 // Check if the progress of the tween exceeds `1`
                 if (tween.totalProgress() >= 1) {
                     // Remove the tween from the tween list
