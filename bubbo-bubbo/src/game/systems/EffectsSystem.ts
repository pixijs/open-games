--- conflicted
+++ resolved
@@ -34,15 +34,7 @@
      * @param y The y-coordinate of the shockwave's center.
      * @param intense Indicates whether the effect should be intense (default: false).
      */
-<<<<<<< HEAD
-    public shockwave(x: number, y: number, intense = false)
-    {
-=======
     public shockwave(x: number, y: number, intense = false) {
-        // Store the last position of the game container
-        this._lastContainerPos.set(this.game.gameContainer.x, this.game.gameContainer.y);
-
->>>>>>> 54847247
         const { shockwaveFilter } = this;
 
         this._activeShockwave = true;
